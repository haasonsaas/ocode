#!/usr/bin/env python3
"""
OCode CLI - Terminal-native AI coding assistant powered by Ollama models.

This module implements the command-line interface for OCode, providing:
- Interactive and single-prompt modes for AI assistance
- Authentication and configuration management commands
- Session management and conversation persistence
- MCP (Model Context Protocol) server integration
- Rich terminal output with colors and formatting

The CLI is built using Click for command structure and Rich for terminal output,
providing a professional and user-friendly experience.
"""

import asyncio
import os
import sys
from pathlib import Path
from typing import Optional

import click
from rich.console import Console

from ..utils.auth import AuthenticationManager
from ..utils.config import ConfigManager
from .engine import OCodeEngine

# Global console instance for rich terminal output
# Used throughout the CLI for consistent formatting and colors
console = Console()


async def cli_confirmation_callback(command: str, reason: str) -> bool:
    """Interactive confirmation callback for CLI.

    Prompts the user to confirm potentially dangerous commands
    with a yes/no prompt.

    Args:
        command: The command that requires confirmation.
        reason: Explanation of why confirmation is needed.

    Returns:
        True if user confirms (yes/y), False otherwise.
    """
    try:
        console.print("\n[yellow]⚠️  Command requires confirmation:[/yellow]")
        console.print(f"[white]{command}[/white]")
        console.print(f"[dim]Reason: {reason}[/dim]")

        # Use blocking input since we're in CLI context
        response = input("⚠️ Run this command? (yes/no): ").strip().lower()
        return response in ["yes", "y"]

    except (KeyboardInterrupt, EOFError):
        return False


@click.group(invoke_without_command=True)
@click.option(
    "-m",
    "--model",
    default=lambda: os.getenv(
        "OCODE_MODEL", "MFDoom/deepseek-coder-v2-tool-calling:latest"
    ),
    help="Ollama model tag (e.g. llama3:70b). Can be overridden with OCODE_MODEL env var.",  # noqa: E501
)
@click.option(
    "-c",
    "--continue",
    "continue_session",
    is_flag=True,
    help="Resume the last saved conversation session with full context.",
)
@click.option(
    "-p",
    "--print",
    "print_prompt",
    metavar="PROMPT",
    help="Execute a single prompt non-interactively and exit. Useful for scripting.",
)
@click.option(
    "--out",
    type=click.Choice(["text", "json", "stream-json"]),
    default="text",
    help="Output format: 'text' for human-readable, 'json' for structured, 'stream-json' for real-time.",  # noqa: E501
)
@click.option(
    "--config",
    "config_file",
    type=click.Path(exists=True),
    help="Path to custom configuration file. Overrides default .ocode/settings.json.",  # noqa: E501
)
@click.option(
    "-v", "--verbose", is_flag=True, help="Enable verbose logging and debug output."
)
<<<<<<< HEAD
@click.option("-h", "--help", is_flag=True, help="Show this help message and exit.")
=======
>>>>>>> a228b89c
@click.option(
    "--continue-response",
    is_flag=True,
    help="Continue from the previous incomplete response. Useful for long outputs.",
)
@click.pass_context
def cli(
    ctx,
    model: str,
    continue_session: bool,
    print_prompt: Optional[str],
    out: str,
    config_file: Optional[str],
    verbose: bool,
    continue_response: bool,
):
    """
    OCode - Terminal-native AI coding assistant powered by Ollama models.
<<<<<<< HEAD

    OCode provides intelligent coding assistance through a terminal interface,
    combining the power of local LLMs with a comprehensive tool system for
    file operations, code analysis, and project management.

    USAGE MODES:

    Interactive Mode (default):
        ocode

    Single Prompt Mode:
        ocode -p "Explain how async/await works"

    Session Continuation:
        ocode -c

    Custom Model:
        ocode -m llama3:70b

    Verbose Output:
        ocode -v -p "Analyze this codebase"

    The assistant can perform file operations, analyze code, execute commands,
    and maintain context across conversations. Use 'ocode --help' for more options.
    """

    # Handle help flag explicitly to show formatted help
    if help:
        click.echo(ctx.get_help())
        return

=======

    OCode provides intelligent coding assistance through a terminal interface,
    combining the power of local LLMs with a comprehensive tool system for
    file operations, code analysis, and project management.

    USAGE MODES:

    Interactive Mode (default):
        ocode

    Single Prompt Mode:
        ocode -p "Explain how async/await works"

    Session Continuation:
        ocode -c

    Custom Model:
        ocode -m llama3:70b

    Verbose Output:
        ocode -v -p "Analyze this codebase"

    The assistant can perform file operations, analyze code, execute commands,
    and maintain context across conversations. Use 'ocode --help' for more options.
    """

>>>>>>> a228b89c
    # Store CLI options in Click context for access by subcommands
    # This pattern allows subcommands to inherit parent command options
    ctx.ensure_object(dict)
    ctx.obj.update(
        {
            "model": model,  # AI model identifier
            "continue_session": continue_session,  # Session continuation flag
            "output_format": out,  # Response format preference
            "config_file": config_file,  # Custom config file path
            "verbose": verbose,  # Debug output enabled
            "continue_response": continue_response,  # Response continuation flag
        }
    )

    # Route to appropriate mode based on provided options
    if print_prompt:
        # Single prompt mode: execute one query and exit
        # Ideal for scripting and automation
        asyncio.run(handle_single_prompt(print_prompt, ctx.obj))
    elif ctx.invoked_subcommand is None:
        # Interactive mode: start conversation loop
        # Default behavior when no subcommand is specified
        asyncio.run(interactive_mode(ctx.obj))


@cli.command()
@click.argument("path", type=click.Path(), default=".")
def init(path: str):
    """Initialize OCode project configuration.

    Creates the .ocode directory structure and default configuration
    file in the specified path.

    Args:
        path: Project path to initialize. Defaults to current directory.
    """
    project_path = Path(path).resolve()
    ocode_dir = project_path / ".ocode"

    if ocode_dir.exists():
        console.print(f"[yellow]OCode already initialized in {project_path}[/yellow]")
        return

    # Create .ocode directory structure
    ocode_dir.mkdir()
    (ocode_dir / "memory").mkdir()
    (ocode_dir / "commands").mkdir()

    # Create default configuration
    config = {
        "model": "MFDoom/deepseek-coder-v2-tool-calling:latest",
        "max_tokens": 200000,
        "context_window": 4096,
        "permissions": {
            "allow_file_read": True,
            "allow_file_write": True,
            "allow_shell_exec": False,
            "allowed_paths": [str(project_path)],
        },
    }

    config_path = ocode_dir / "settings.json"
    import json

    with open(config_path, "w") as f:
        json.dump(config, f, indent=2)

    console.print(f"[green]✓[/green] Initialized OCode in {project_path}")
    console.print(f"[dim]Configuration: {config_path}[/dim]")


@cli.command()
@click.option("--list", is_flag=True, help="List MCP servers")
@click.option("--start", metavar="NAME", help="Start MCP server")
@click.option("--stop", metavar="NAME", help="Stop MCP server")
@click.option("--restart", metavar="NAME", help="Restart MCP server")
@click.option("--add", nargs=2, metavar="NAME COMMAND", help="Add new MCP server")
@click.option("--remove", metavar="NAME", help="Remove MCP server")
def mcp(
    list: bool,
    start: Optional[str],
    stop: Optional[str],
    restart: Optional[str],
    add: Optional[tuple],
    remove: Optional[str],
):
    """Manage Model Context Protocol servers."""
    from rich.table import Table

    from ..mcp.manager import MCPServerManager

    manager = MCPServerManager()

    if list:
        servers = manager.list_servers()

        if not servers:
            console.print("[dim]No MCP servers configured[/dim]")
            console.print(
                "\n[dim]Add a server with:[/dim] ocode mcp --add <name> <command>"
            )
            return

        # Create table
        table = Table(title="MCP Servers")
        table.add_column("Name", style="cyan")
        table.add_column("Status", style="green")
        table.add_column("PID", style="yellow")
        table.add_column("Command")
        table.add_column("Error", style="red")

        for server in servers:
            status_style = {"running": "green", "stopped": "dim", "error": "red"}.get(
                server.status, "white"
            )

            table.add_row(
                server.name,
                f"[{status_style}]{server.status}[/{status_style}]",
                str(server.pid) if server.pid else "-",
                f"{server.command} {' '.join(server.args)}"[:50] + "...",
                server.error[:30] + "..." if server.error else "",
            )

        console.print(table)

    elif start:
        console.print(f"Starting MCP server: {start}")
        try:
            info = asyncio.run(manager.start_server(start))
            if info.status == "running":
                console.print(
                    f"[green]✓[/green] Server '{start}' started (PID: {info.pid})"
                )
            else:
                console.print(
                    f"[red]✗[/red] Failed to start server '{start}': {info.error}"
                )
        except ValueError as e:
            console.print(f"[red]Error:[/red] {e}")

    elif stop:
        console.print(f"Stopping MCP server: {stop}")
        try:
            info = asyncio.run(manager.stop_server(stop))
            if info.status == "stopped":
                console.print(f"[green]✓[/green] Server '{stop}' stopped")
            else:
                console.print(
                    f"[red]✗[/red] Failed to stop server '{stop}': {info.error}"
                )
        except ValueError as e:
            console.print(f"[red]Error:[/red] {e}")

    elif restart:
        console.print(f"Restarting MCP server: {restart}")
        try:
            info = asyncio.run(manager.restart_server(restart))
            if info.status == "running":
                console.print(
                    f"[green]✓[/green] Server '{restart}' restarted (PID: {info.pid})"
                )
            else:
                console.print(
                    f"[red]✗[/red] Failed to restart server '{restart}': {info.error}"
                )
        except ValueError as e:
            console.print(f"[red]Error:[/red] {e}")

    elif add:
        name, command = add
        # Parse command and args
        import shlex

        cmd_parts = shlex.split(command)

        if manager.add_server(
            name, cmd_parts[0], cmd_parts[1:] if len(cmd_parts) > 1 else []
        ):
            console.print(f"[green]✓[/green] Added MCP server '{name}'")
            console.print(f"[dim]Start it with:[/dim] ocode mcp --start {name}")
        else:
            console.print(f"[red]✗[/red] Failed to add server '{name}'")

    elif remove:
        if manager.remove_server(remove):
            console.print(f"[green]✓[/green] Removed MCP server '{remove}'")
        else:
            console.print(f"[red]✗[/red] Failed to remove server '{remove}'")

    else:
        console.print("Use --help for available options")


@cli.command()
@click.option("--login", is_flag=True, help="Login to OCode service")
@click.option("--logout", is_flag=True, help="Logout from OCode service")
@click.option("--status", is_flag=True, help="Show authentication status")
@click.option("--api-key", metavar="KEY", help="Set API key for authentication")
@click.option("--token", metavar="TOKEN", help="Set authentication token directly")
def auth(
    login: bool,
    logout: bool,
    status: bool,
    api_key: Optional[str],
    token: Optional[str],
):
    """Authentication helpers."""
    auth_manager = AuthenticationManager()
    import getpass

    from rich.table import Table

    if login:
        # Interactive login flow
        console.print("\n[bold]OCode Authentication[/bold]")
        console.print("Choose authentication method:\n")
        console.print("1. API Key")
        console.print("2. Username/Password")
        console.print("3. Cancel\n")

        choice = input("Select option (1-3): ").strip()

        if choice == "1":
            # API Key authentication
            api_key = getpass.getpass("Enter API key: ").strip()
            if api_key:
                if auth_manager.save_api_key(api_key):
                    console.print("[green]✓ API key saved successfully[/green]")
                else:
                    console.print("[red]✗ Failed to save API key[/red]")
            else:
                console.print("[yellow]Cancelled[/yellow]")

        elif choice == "2":
            # Username/Password authentication (not implemented)
            console.print(
                "[yellow]Username/Password authentication is not yet implemented[/yellow]"  # noqa: E501
            )

        else:
            console.print("[yellow]Cancelled[/yellow]")

    elif logout:
        if auth_manager.logout():
            console.print("[green]✓ Logged out successfully[/green]")
        else:
            console.print("[red]✗ Logout failed[/red]")

    elif status:
        status_info = auth_manager.get_auth_status()

        # Create status table
        table = Table(title="Authentication Status")
        table.add_column("Property", style="cyan")
        table.add_column("Value", style="white")

        table.add_row(
            "Authenticated",
            "[green]Yes[/green]" if status_info["authenticated"] else "[red]No[/red]",
        )

        if status_info["has_token"]:
            table.add_row("Token", "[green]Present[/green]")
            if status_info["token_expires_at"]:
                import datetime

                expires = datetime.datetime.fromtimestamp(
                    status_info["token_expires_at"]
                )
                table.add_row("Token Expires", expires.strftime("%Y-%m-%d %H:%M:%S"))

        if status_info["has_api_key"]:
            table.add_row("API Key", "[green]Present[/green]")

        table.add_row(
            "Auth File",
            (
                "[green]Exists[/green]"
                if status_info["auth_file_exists"]
                else "[dim]Not found[/dim]"
            ),
        )

        console.print(table)

    elif api_key:
        # Direct API key setting
        if auth_manager.save_api_key(api_key):
            console.print("[green]✓ API key saved successfully[/green]")
        else:
            console.print("[red]✗ Failed to save API key[/red]")

    elif token:
        # Direct token setting
        import time

        if auth_manager.save_token(
            token=token,
            expires_at=time.time() + 3600,  # Default 1 hour expiry
            token_type="Bearer",  # nosec B106
        ):
            console.print("[green]✓ Token saved successfully[/green]")
        else:
            console.print("[red]✗ Failed to save token[/red]")

    else:
        console.print("Use --help for available options")


@cli.command()
@click.option("--get", metavar="KEY", help="Get configuration value")
@click.option("--set", metavar="KEY=VALUE", help="Set configuration value")
@click.option("--list", is_flag=True, help="List all configuration")
def config(get: Optional[str], set: Optional[str], list: bool):
    """View and edit configuration."""
    config_manager = ConfigManager()

    if get:
        value = config_manager.get(get)
        console.print(f"{get}: {value}")
    elif set:
        if "=" not in set:
            console.print("[red]Invalid format. Use KEY=VALUE[/red]")
            return
        key, value = set.split("=", 1)
        config_manager.set(key, value)
        console.print(f"[green]Set {key} = {value}[/green]")
    elif list:
        console.print("[bold]Configuration:[/bold]")
        for key, value in config_manager.get_all().items():
            console.print(f"  {key}: {value}")
    else:
        console.print("Use --help for available options")


async def handle_single_prompt(prompt: str, options: dict):
    """Handle single prompt in non-interactive mode.

    Processes a single prompt and outputs the response according
    to the specified output format.

    Args:
        prompt: The user prompt to process.
        options: Dictionary containing CLI options (model, output_format, etc).
    """
    try:
        auth = AuthenticationManager()
        engine = OCodeEngine(
            model=options["model"],
            api_key=auth.token(),
            output_format=options["output_format"],
            verbose=options["verbose"],
            confirmation_callback=cli_confirmation_callback,
        )

        try:
            async for chunk in engine.process(
                prompt, continue_previous=options.get("continue_response", False)
            ):
                if options["output_format"] == "json":
                    import json

                    console.print(json.dumps(chunk))
                elif options["output_format"] == "stream-json":
                    import json

                    print(json.dumps(chunk), flush=True)
                else:
                    print(chunk, end="", flush=True)

            if options["output_format"] == "text":
                print()  # Final newline
        finally:
            # Ensure API client session is closed
            if hasattr(engine.api_client, "session") and engine.api_client.session:
                await engine.api_client.session.close()

    except Exception as e:
        console.print(f"[red]❌ Error: Processing error: {e}[/red]")
        sys.exit(1)


async def interactive_mode(options: dict):
    """Start interactive OCode session.

    Runs an interactive REPL with command history and auto-suggestions.
    Supports special commands like /exit, /continue, etc.

    Args:
        options: Dictionary containing CLI options (model, output_format, etc).
    """
    from prompt_toolkit import PromptSession
    from prompt_toolkit.auto_suggest import AutoSuggestFromHistory
    from prompt_toolkit.history import FileHistory

    console.print("[bold blue]OCode[/bold blue] - AI Coding Assistant")
    console.print(f"Model: [cyan]{options['model']}[/cyan]")
    console.print("Type [bold]/help[/bold] for commands or [bold]/exit[/bold] to quit")
    console.print("Type [bold]/continue[/bold] to continue from previous response\n")

    # Create prompt session with history
    history_file = Path.home() / ".ocode" / "history"
    history_file.parent.mkdir(exist_ok=True)

    session: PromptSession[str] = PromptSession(
        history=FileHistory(str(history_file)),
        auto_suggest=AutoSuggestFromHistory(),
    )

    try:
        auth = AuthenticationManager()
        engine = OCodeEngine(
            model=options["model"],
            api_key=auth.token(),
            output_format=options["output_format"],
            verbose=options["verbose"],
            confirmation_callback=cli_confirmation_callback,
        )

        while True:
            try:
                # Get user input
                prompt = await session.prompt_async("ocode> ")

                if not prompt.strip():
                    continue

                if prompt.strip() in ["/exit", "/quit", "/q"]:
                    break
                elif prompt.strip() == "/continue":
                    if not engine.current_response:
                        console.print(
                            "[yellow]No previous response to continue from[/yellow]"
                        )
                        continue
                    if engine.is_response_complete():
                        console.print(
                            "[yellow]Previous response is already complete[/yellow]"
                        )
                        continue
                    prompt = "Continue the previous response"
                    console.print("[dim]Continuing previous response...[/dim]")

                async for chunk in engine.process(
                    prompt, continue_previous=prompt.strip() == "/continue"
                ):
                    if options["output_format"] == "json":
                        import json

                        console.print(json.dumps(chunk))
                    elif options["output_format"] == "stream-json":
                        import json

                        print(json.dumps(chunk), flush=True)
                    else:
                        print(chunk, end="", flush=True)

                if options["output_format"] == "text":
                    print()  # Final newline

            except KeyboardInterrupt:
                console.print("\n[yellow]Interrupted[/yellow]")
                continue
            except Exception as e:
                console.print(f"[red]❌ Error: {e}[/red]")

    finally:
        if hasattr(engine.api_client, "session") and engine.api_client.session:
            await engine.api_client.session.close()


def show_help():
    """Show help message.

    Displays available commands and usage tips for the interactive mode.
    """
    console.print(
        """
[bold]Available Commands:[/bold]
  /help     - Show this help message
  /exit     - Exit OCode
  /quit     - Exit OCode
  /q        - Exit OCode
  /continue - Continue from previous response

[bold]Tips:[/bold]
  - Use /continue to continue from a truncated response
  - Press Ctrl+C to interrupt the current response
  - Use --verbose for detailed logging
  - Use --out json for JSON output format
"""
    )


def main():
    """Entry point for the CLI.

    Handles exceptions and provides debug output when OCODE_DEBUG
    environment variable is set.
    """
    try:
        cli()
    except KeyboardInterrupt:
        console.print("\n[yellow]Interrupted[/yellow]")
        sys.exit(1)
    except Exception as e:
        console.print(f"[red]Fatal error: {e}[/red]")
        if os.getenv("OCODE_DEBUG"):
            import traceback

            console.print(traceback.format_exc())
        sys.exit(1)


if __name__ == "__main__":
    main()<|MERGE_RESOLUTION|>--- conflicted
+++ resolved
@@ -95,10 +95,6 @@
 @click.option(
     "-v", "--verbose", is_flag=True, help="Enable verbose logging and debug output."
 )
-<<<<<<< HEAD
-@click.option("-h", "--help", is_flag=True, help="Show this help message and exit.")
-=======
->>>>>>> a228b89c
 @click.option(
     "--continue-response",
     is_flag=True,
@@ -117,7 +113,6 @@
 ):
     """
     OCode - Terminal-native AI coding assistant powered by Ollama models.
-<<<<<<< HEAD
 
     OCode provides intelligent coding assistance through a terminal interface,
     combining the power of local LLMs with a comprehensive tool system for
@@ -144,39 +139,6 @@
     and maintain context across conversations. Use 'ocode --help' for more options.
     """
 
-    # Handle help flag explicitly to show formatted help
-    if help:
-        click.echo(ctx.get_help())
-        return
-
-=======
-
-    OCode provides intelligent coding assistance through a terminal interface,
-    combining the power of local LLMs with a comprehensive tool system for
-    file operations, code analysis, and project management.
-
-    USAGE MODES:
-
-    Interactive Mode (default):
-        ocode
-
-    Single Prompt Mode:
-        ocode -p "Explain how async/await works"
-
-    Session Continuation:
-        ocode -c
-
-    Custom Model:
-        ocode -m llama3:70b
-
-    Verbose Output:
-        ocode -v -p "Analyze this codebase"
-
-    The assistant can perform file operations, analyze code, execute commands,
-    and maintain context across conversations. Use 'ocode --help' for more options.
-    """
-
->>>>>>> a228b89c
     # Store CLI options in Click context for access by subcommands
     # This pattern allows subcommands to inherit parent command options
     ctx.ensure_object(dict)
